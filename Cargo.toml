--- conflicted
+++ resolved
@@ -1,13 +1,7 @@
 [package]
-<<<<<<< HEAD
-name = "CodeWars-rust-cgdk"
+name = "code_wars_rust_cgdk"
 version = "0.1.1"
 authors = ["swizard <me@swizard.info>", "elsid <elsid.mail@gmail.com>"]
-=======
-name = "code_wars_rust_cgdk"
-version = "0.1.0"
-authors = ["elsid <elsid.mail@gmail.com>"]
->>>>>>> 558b0e77
 
 [[bin]]
 name = "code_wars"
